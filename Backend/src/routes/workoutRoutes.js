--- conflicted
+++ resolved
@@ -72,20 +72,4 @@
   markWorkoutCompleted
 );
 
-<<<<<<< HEAD
-// Assign workout to members (trainer only) - DISABLED: All members can now see all trainer workouts
-// router.post('/:workoutId/assign', 
-//   protect, 
-//   restrictTo('trainer', 'gym-owner'), 
-//   assignWorkout
-// );
-=======
-// Assign workout to members (trainer only)
-router.post('/:workoutId/assign', 
-  protect, 
-  restrictTo('trainer', 'gym-owner'), 
-  assignWorkout
-);
->>>>>>> bd304562
-
 export default router;