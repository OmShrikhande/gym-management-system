import { useState, useEffect } from "react";
import { Card, CardContent, CardDescription, CardHeader, CardTitle } from "@/components/ui/card";
import { Button } from "@/components/ui/button";
import { Badge } from "@/components/ui/badge";
import { Avatar, AvatarFallback, AvatarImage } from "@/components/ui/avatar";
import { Users, Dumbbell, UtensilsCrossed, MessageSquare, CreditCard, BarChart3, Settings, Plus, Calendar, Target, TrendingUp, Loader2, AlertCircle, User, Scan } from "lucide-react";
import LoginForm from "@/components/auth/LoginForm.jsx";
import DashboardLayout from "@/components/layout/DashboardLayout";
import QRCodeGenerator from "@/components/qr/QRCodeGenerator";
import QRCodeScanner from "@/components/qr/QRCodeScanner";
import { useAuth } from "@/contexts/AuthContext.jsx";
import { useNavigate, useLocation } from "react-router-dom";
import { toast } from "sonner";
import { extractId } from "@/utils/idUtils";

// Loading indicator component
const LoadingIndicator = () => (
  <div className="flex items-center space-x-2">
    <Loader2 className="h-4 w-4 animate-spin text-gray-400" />
    <span className="text-gray-400 text-sm">Loading...</span>
  </div>
);

const Index = () => {
  const { user, userRole, users, fetchUsers, authFetch, subscription, checkSubscriptionStatus, updateCurrentUser } = useAuth();
  const navigate = useNavigate();
  const location = useLocation();
  const [gymOwnerCount, setGymOwnerCount] = useState(0);
  const [memberCount, setMemberCount] = useState(0);
  const [totalRevenue, setTotalRevenue] = useState(null);
  const [newGymOwnersCount, setNewGymOwnersCount] = useState(null);
  const [growthPercentage, setGrowthPercentage] = useState(null);
  const [isLoading, setIsLoading] = useState(true);
  const [isGrowthLoading, setIsGrowthLoading] = useState(true);
  const [recentActivities, setRecentActivities] = useState([]);
  const [isActivitiesLoading, setIsActivitiesLoading] = useState(true);
  
  // Trainer dashboard stats
  const [assignedMembersCount, setAssignedMembersCount] = useState(0);
  const [workoutPlansCount, setWorkoutPlansCount] = useState(0);
  const [dietPlansCount, setDietPlansCount] = useState(0);
  const [messagesSentCount, setMessagesSentCount] = useState(0);
  const [isTrainerStatsLoading, setIsTrainerStatsLoading] = useState(true);
  const [trainerGymName, setTrainerGymName] = useState('');
  const [trainerWorkoutPlans, setTrainerWorkoutPlans] = useState([]);
  const [trainerDietPlans, setTrainerDietPlans] = useState([]);
  
  // QR Scanner state for members
  const [showQRScanner, setShowQRScanner] = useState(false);
  
  // We don't need these state variables anymore as we're using dedicated pages

  // Fetch total revenue for super admin
  const fetchTotalRevenue = async () => {
    if (userRole !== 'super-admin') {
      setIsLoading(false);
      return;
    }
    
    try {
      const response = await authFetch(`/subscriptions/revenue/total`);
      
      if (response.success || response.status === 'success') {
        setTotalRevenue(response.data.totalRevenue);
      } else {
        throw new Error(response.message || 'Failed to fetch revenue data');
      }
    } catch (error) {
      console.error('Error fetching revenue:', error);
      // Don't show toast to avoid UI disruption
      // Just set a default value instead
      setTotalRevenue(0);
    } finally {
      setIsLoading(false);
    }
  };
  
  // Fetch new gym owners count for super admin
  const fetchNewGymOwnersCount = async () => {
    if (userRole !== 'super-admin') {
      setIsGrowthLoading(false);
      return;
    }
    
    try {
      const response = await authFetch(`/users/stats/new-gym-owners`);
      
      if (response.success || response.status === 'success') {
        setNewGymOwnersCount(response.data.newGymOwnersCount);
        setGrowthPercentage(response.data.growthPercentage);
      } else {
        throw new Error(response.message || 'Failed to fetch new gym owners data');
      }
    } catch (error) {
      console.error('Error fetching new gym owners count:', error);
      // Set default values
      setNewGymOwnersCount(0);
      setGrowthPercentage(0);
    } finally {
      setIsGrowthLoading(false);
    }
  };

  // We'll only fetch users when needed in specific components
  // Removing this effect to prevent unnecessary API calls that might result in 403 errors
  
  // Check subscription status for gym owners
  useEffect(() => {
    if (userRole === 'gym-owner' && user && checkSubscriptionStatus) {
      checkSubscriptionStatus(user._id);
    }
  }, [userRole, user, checkSubscriptionStatus]);
  
  // Separate effect for revenue to avoid unnecessary re-renders
  // Fetch recent activities
  const fetchRecentActivities = async () => {
    setIsActivitiesLoading(true);
    
    try {
      let activities = [];
      const currentDate = new Date();
      
      // Calculate date 30 days ago for filtering recent items
      const thirtyDaysAgo = new Date();
      thirtyDaysAgo.setDate(thirtyDaysAgo.getDate() - 30);
      
      // Different API calls based on user role
      if (userRole === 'super-admin') {
        // 1. Get all users and filter for recent gym owners
        const usersResponse = await authFetch('/users');
        if (usersResponse.success || usersResponse.status === 'success') {
          const allUsers = usersResponse.data?.users || [];
          
          // Filter for gym owners created in the last 30 days
          const recentGymOwners = allUsers
            .filter(user => 
              user.role === 'gym-owner' && 
              new Date(user.createdAt) > thirtyDaysAgo
            )
            .sort((a, b) => new Date(b.createdAt) - new Date(a.createdAt))
            .slice(0, 5);
          
          // Add each gym owner as an activity
          recentGymOwners.forEach((gymOwner) => {
            activities.push({
              id: `gym-owner-${gymOwner._id}`,
              type: 'new_gym_owner',
              icon: <Users className="h-4 w-4 text-white" />,
              iconBg: 'bg-green-500',
              message: `New gym owner registered: ${gymOwner.gymName || gymOwner.name}`,
              timestamp: new Date(gymOwner.createdAt)
            });
          });
        }
        
        // 2. Get all subscriptions and filter for recent ones
        const subscriptionsResponse = await authFetch('/subscriptions');
        if (subscriptionsResponse.success || subscriptionsResponse.status === 'success') {
          const allSubscriptions = subscriptionsResponse.data?.subscriptions || [];
          
          // Filter for subscriptions with recent payments
          const recentSubscriptions = allSubscriptions
            .filter(sub => {
              if (!sub.paymentHistory || sub.paymentHistory.length === 0) return false;
              const latestPayment = sub.paymentHistory[sub.paymentHistory.length - 1];
              return new Date(latestPayment.date) > thirtyDaysAgo;
            })
            .sort((a, b) => {
              const aLatestPayment = a.paymentHistory[a.paymentHistory.length - 1];
              const bLatestPayment = b.paymentHistory[b.paymentHistory.length - 1];
              return new Date(bLatestPayment.date) - new Date(aLatestPayment.date);
            })
            .slice(0, 5);
          
          // Add each subscription payment as an activity
          for (const sub of recentSubscriptions) {
            const latestPayment = sub.paymentHistory[sub.paymentHistory.length - 1];
            
            // Get gym owner details
            // Handle case where gymOwner might be an object or a string ID
            const gymOwnerId = extractId(sub.gymOwner);
            console.log('fetchRecentActivities - gymOwner:', sub.gymOwner, 'gymOwnerId:', gymOwnerId);
            
            // Skip if gymOwnerId is null or invalid
            if (!gymOwnerId) {
              console.warn('Invalid or missing gymOwner ID for subscription:', sub._id);
              continue;
            }
            
            const gymOwnerResponse = await authFetch(`/users/${gymOwnerId}`);
            const gymOwnerName = gymOwnerResponse.success ? 
              (gymOwnerResponse.data.user.gymName || gymOwnerResponse.data.user.name) : 
              'a gym owner';
            
            activities.push({
              id: `payment-${sub._id}-${latestPayment.date}`,
              type: 'payment',
              icon: <CreditCard className="h-4 w-4 text-white" />,
              iconBg: 'bg-blue-500',
              message: `Subscription payment received: ₹${latestPayment.amount} from ${gymOwnerName}`,
              timestamp: new Date(latestPayment.date)
            });
          }
        }
        
        // 3. Get expiring subscriptions
        const allSubscriptionsResponse = await authFetch('/subscriptions');
        if (allSubscriptionsResponse.success || allSubscriptionsResponse.status === 'success') {
          const allSubscriptions = allSubscriptionsResponse.data?.subscriptions || [];
          
          // Filter for subscriptions expiring in the next 7 days
          const expiringSubscriptions = allSubscriptions
            .filter(sub => {
              const endDate = new Date(sub.endDate);
              const daysRemaining = Math.ceil((endDate - currentDate) / (1000 * 60 * 60 * 24));
              return daysRemaining <= 7 && daysRemaining > 0 && sub.isActive;
            })
            .sort((a, b) => new Date(a.endDate) - new Date(b.endDate))
            .slice(0, 3);
          
          // Add each expiring subscription as an activity
          for (const sub of expiringSubscriptions) {
            const endDate = new Date(sub.endDate);
            const daysRemaining = Math.ceil((endDate - currentDate) / (1000 * 60 * 60 * 24));
            
            // Get gym owner details
            // Handle case where gymOwner might be an object or a string ID
            const gymOwnerId = extractId(sub.gymOwner);
            console.log('fetchRecentActivities - expiring gymOwner:', sub.gymOwner, 'gymOwnerId:', gymOwnerId);
            
            // Skip if gymOwnerId is null or invalid
            if (!gymOwnerId) {
              console.warn('Invalid or missing gymOwner ID for expiring subscription:', sub._id);
              continue;
            }
            
            const gymOwnerResponse = await authFetch(`/users/${gymOwnerId}`);
            const gymOwnerName = gymOwnerResponse.success ? 
              (gymOwnerResponse.data.user.gymName || gymOwnerResponse.data.user.name) : 
              'A gym';
            
            activities.push({
              id: `expiring-${sub._id}`,
              type: 'subscription',
              icon: <AlertCircle className="h-4 w-4 text-white" />,
              iconBg: 'bg-yellow-500',
              message: `${gymOwnerName}'s subscription expires in ${daysRemaining} day${daysRemaining !== 1 ? 's' : ''}`,
              timestamp: endDate
            });
          }
        }
        
      } else if (userRole === 'gym-owner') {
        // 1. Get all members for this gym owner
        const membersResponse = await authFetch(`/users/gym-owner/${user._id}/members`);
        if (membersResponse.success || membersResponse.status === 'success') {
          const allMembers = membersResponse.data?.users || [];
          
          // Filter for members created in the last 30 days
          const recentMembers = allMembers
            .filter(member => new Date(member.createdAt) > thirtyDaysAgo)
            .sort((a, b) => new Date(b.createdAt) - new Date(a.createdAt))
            .slice(0, 5);
          
          // Add each member as an activity
          recentMembers.forEach((member) => {
            activities.push({
              id: `member-${member._id}`,
              type: 'new_member',
              icon: <Users className="h-4 w-4 text-white" />,
              iconBg: 'bg-green-500',
              message: `New member joined: ${member.name}`,
              timestamp: new Date(member.createdAt)
            });
          });
        }
        
        // 2. Get all workout plans for this gym
        const workoutsResponse = await authFetch(`/workouts`);
        if (workoutsResponse.success || workoutsResponse.status === 'success') {
          const allWorkouts = workoutsResponse.data?.workouts || [];
          
          // Filter for workouts created in the last 30 days for this gym
          const recentWorkouts = allWorkouts
            .filter(workout => 
              workout.gym === user._id && 
              new Date(workout.createdAt) > thirtyDaysAgo
            )
            .sort((a, b) => new Date(b.createdAt) - new Date(a.createdAt))
            .slice(0, 3);
          
          // Add each workout as an activity
          recentWorkouts.forEach((workout) => {
            activities.push({
              id: `workout-${workout._id}`,
              type: 'workout',
              icon: <Dumbbell className="h-4 w-4 text-white" />,
              iconBg: 'bg-blue-500',
              message: `New workout plan created: ${workout.title}`,
              timestamp: new Date(workout.createdAt)
            });
          });
        }
        
        // 3. Get subscription status
        if (subscription) {
          const endDate = new Date(subscription.endDate);
          const daysRemaining = Math.ceil((endDate - currentDate) / (1000 * 60 * 60 * 24));
          
          if (daysRemaining <= 7 && daysRemaining > 0) {
            activities.push({
              id: 'subscription-expiring',
              type: 'subscription',
              icon: <AlertCircle className="h-4 w-4 text-white" />,
              iconBg: 'bg-yellow-500',
              message: `Your subscription expires in ${daysRemaining} day${daysRemaining !== 1 ? 's' : ''}`,
              timestamp: endDate
            });
          } else if (daysRemaining <= 0) {
            activities.push({
              id: 'subscription-expired',
              type: 'subscription',
              icon: <AlertCircle className="h-4 w-4 text-white" />,
              iconBg: 'bg-red-500',
              message: 'Your subscription has expired',
              timestamp: endDate
            });
          }
        }
        
      } else if (userRole === 'trainer') {
        // 1. Get assigned members
        const assignedMembersResponse = await authFetch(`/users/trainer/${user._id}/members`);
        if (assignedMembersResponse.success || assignedMembersResponse.status === 'success') {
          const assignedMembers = assignedMembersResponse.data?.members || [];
          
          // Filter for members created in the last 30 days
          const recentAssignedMembers = assignedMembers
            .filter(member => new Date(member.createdAt) > thirtyDaysAgo)
            .sort((a, b) => new Date(b.createdAt) - new Date(a.createdAt))
            .slice(0, 3);
          
          recentAssignedMembers.forEach((member) => {
            activities.push({
              id: `assigned-member-${member._id}`,
              type: 'new_member',
              icon: <Users className="h-4 w-4 text-white" />,
              iconBg: 'bg-green-500',
              message: `New member assigned to you: ${member.name}`,
              timestamp: new Date(member.createdAt)
            });
          });
        }
        
        // 2. Get workout plans created by this trainer
        const workoutsResponse = await authFetch(`/workouts`);
        if (workoutsResponse.success || workoutsResponse.status === 'success') {
          const allWorkouts = workoutsResponse.data?.workouts || [];
          
          // Filter for workouts created by this trainer in the last 30 days
          const recentWorkouts = allWorkouts
            .filter(workout => 
              workout.trainer === user._id && 
              new Date(workout.createdAt) > thirtyDaysAgo
            )
            .sort((a, b) => new Date(b.createdAt) - new Date(a.createdAt))
            .slice(0, 3);
          
          recentWorkouts.forEach((workout) => {
            activities.push({
              id: `workout-${workout._id}`,
              type: 'workout',
              icon: <Dumbbell className="h-4 w-4 text-white" />,
              iconBg: 'bg-blue-500',
              message: `You created workout plan: ${workout.title}`,
              timestamp: new Date(workout.createdAt)
            });
          });
        }
        
        // 3. Get diet plans created by this trainer
        const dietPlansResponse = await authFetch(`/diet-plans`);
        if (dietPlansResponse.success || dietPlansResponse.status === 'success') {
          const allDietPlans = dietPlansResponse.data?.dietPlans || [];
          
          // Filter for diet plans created by this trainer in the last 30 days
          const recentDietPlans = allDietPlans
            .filter(plan => 
              plan.trainer === user._id && 
              new Date(plan.createdAt) > thirtyDaysAgo
            )
            .sort((a, b) => new Date(b.createdAt) - new Date(a.createdAt))
            .slice(0, 3);
          
          recentDietPlans.forEach((plan) => {
            activities.push({
              id: `diet-${plan._id}`,
              type: 'diet',
              icon: <UtensilsCrossed className="h-4 w-4 text-white" />,
              iconBg: 'bg-orange-500',
              message: `You created diet plan: ${plan.title}`,
              timestamp: new Date(plan.createdAt)
            });
          });
        }
        
      } else if (userRole === 'member') {
        // 1. Get workout plans assigned to this member
        const workoutsResponse = await authFetch(`/workouts/member/${user._id}`);
        if (workoutsResponse.success || workoutsResponse.status === 'success') {
          const assignedWorkouts = workoutsResponse.data?.workouts || [];
          
          // Get the latest 3 workouts
          const recentWorkouts = assignedWorkouts
            .sort((a, b) => new Date(b.createdAt) - new Date(a.createdAt))
            .slice(0, 3);
          
          // Add trainer info to workout activities
          for (const workout of recentWorkouts) {
            let trainerName = 'Unknown Trainer';
            if (workout.createdBy) {
              try {
<<<<<<< HEAD
                // Handle case where createdBy might be an object or a string ID
                const createdById = extractId(workout.createdBy);
                
                // Skip if createdById is null or invalid
                if (!createdById) {
                  console.warn('Invalid or missing createdBy ID for workout:', workout._id);
                } else {
                  const trainerResponse = await authFetch(`/users/${createdById}`);
                  if (trainerResponse.success || trainerResponse.status === 'success') {
                    trainerName = trainerResponse.data?.user?.name || 'Unknown Trainer';
                  }
=======
                const trainerResponse = await authFetch(`/users/${workout.createdBy}`);
                if (trainerResponse.success || trainerResponse.status === 'success') {
                  trainerName = trainerResponse.data?.user?.name || 'Unknown Trainer';
>>>>>>> bd304562
                }
              } catch (error) {
                console.log('Error fetching trainer info:', error);
              }
            }
            
            activities.push({
              id: `workout-${workout._id}`,
              type: 'workout',
              icon: <Dumbbell className="h-4 w-4 text-white" />,
              iconBg: 'bg-blue-500',
              message: `Workout plan "${workout.title}" assigned by trainer ${trainerName}`,
              timestamp: new Date(workout.createdAt)
            });
          }
        }
        
        // 2. Get diet plans assigned to this member
        const dietPlansResponse = await authFetch(`/diet-plans/member/${user._id}`);
        if (dietPlansResponse.success || dietPlansResponse.status === 'success') {
          const assignedDietPlans = dietPlansResponse.data?.dietPlans || [];
          
          // Get the latest 3 diet plans
          const recentDietPlans = assignedDietPlans
            .sort((a, b) => new Date(b.createdAt) - new Date(a.createdAt))
            .slice(0, 3);
          
          // Add trainer info to diet plan activities
          for (const plan of recentDietPlans) {
            let trainerName = 'Unknown Trainer';
            if (plan.createdBy) {
              try {
<<<<<<< HEAD
                // Handle case where createdBy might be an object or a string ID
                const createdById = extractId(plan.createdBy);
                
                // Skip if createdById is null or invalid
                if (!createdById) {
                  console.warn('Invalid or missing createdBy ID for diet plan:', plan._id);
                } else {
                  const trainerResponse = await authFetch(`/users/${createdById}`);
                  if (trainerResponse.success || trainerResponse.status === 'success') {
                    trainerName = trainerResponse.data?.user?.name || 'Unknown Trainer';
                  }
=======
                const trainerResponse = await authFetch(`/users/${plan.createdBy}`);
                if (trainerResponse.success || trainerResponse.status === 'success') {
                  trainerName = trainerResponse.data?.user?.name || 'Unknown Trainer';
>>>>>>> bd304562
                }
              } catch (error) {
                console.log('Error fetching trainer info:', error);
              }
            }
            
            activities.push({
              id: `diet-${plan._id}`,
              type: 'diet',
              icon: <UtensilsCrossed className="h-4 w-4 text-white" />,
              iconBg: 'bg-orange-500',
              message: `Diet plan "${plan.title}" assigned by trainer ${trainerName}`,
              timestamp: new Date(plan.createdAt)
            });
          }
        }
        
        // 3. Get notifications for this member
        const notificationsResponse = await authFetch(`/notifications/user/${user._id}`);
        if (notificationsResponse.success || notificationsResponse.status === 'success') {
          const notifications = notificationsResponse.data?.notifications || [];
          
          // Get recent notifications
          const recentNotifications = notifications
            .filter(notification => new Date(notification.createdAt) > thirtyDaysAgo)
            .sort((a, b) => new Date(b.createdAt) - new Date(a.createdAt))
            .slice(0, 3);
          
          recentNotifications.forEach((notification) => {
            activities.push({
              id: `notification-${notification._id}`,
              type: 'notification',
              icon: <MessageSquare className="h-4 w-4 text-white" />,
              iconBg: 'bg-purple-500',
              message: notification.message,
              timestamp: new Date(notification.createdAt)
            });
          });
        }
      }
      
      // Add user's own creation as an activity
      if (user && user.createdAt) {
        activities.push({
          id: `user-created-${user._id}`,
          type: 'account',
          icon: <User className="h-4 w-4 text-white" />,
          iconBg: 'bg-blue-500',
          message: `Your account was created`,
          timestamp: new Date(user.createdAt)
        });
      }
      
      // If no activities were found from API calls, add a fallback activity
      if (activities.length === 0) {
        activities.push({
          id: 'welcome',
          type: 'system',
          icon: <Settings className="h-4 w-4 text-white" />,
          iconBg: 'bg-blue-500',
          message: `Welcome to your dashboard, ${user.name}!`,
          timestamp: new Date()
        });
      }
      
      // Sort activities by timestamp (most recent first)
      activities.sort((a, b) => b.timestamp - a.timestamp);
      
      // Limit to 5 activities
      activities = activities.slice(0, 5);
      
      setRecentActivities(activities);
    } catch (error) {
      console.error('Error fetching recent activities:', error);
      
      // Fallback to a welcome message if there's an error
      const fallbackActivity = [{
        id: 'welcome',
        type: 'system',
        icon: <Settings className="h-4 w-4 text-white" />,
        iconBg: 'bg-blue-500',
        message: `Welcome to your dashboard, ${user?.name || 'User'}!`,
        timestamp: new Date()
      }];
      
      setRecentActivities(fallbackActivity);
    } finally {
      setIsActivitiesLoading(false);
    }
  };

  // Fetch trainer dashboard stats
  const fetchTrainerStats = async () => {
    if (!user || userRole !== 'trainer') {
      setIsTrainerStatsLoading(false);
      return;
    }
    
    setIsTrainerStatsLoading(true);
    
    try {
      // Fetch trainer details to get gym name
      const trainerResponse = await authFetch(`/users/${user._id}`);
      if (trainerResponse.success || trainerResponse.status === 'success') {
        const trainerData = trainerResponse.data?.user;
        if (trainerData && trainerData.assignedGym) {
          // Fetch gym details to get the gym name
          const gymResponse = await authFetch(`/gyms/${trainerData.assignedGym}`);
          if (gymResponse.success || gymResponse.status === 'success') {
            setTrainerGymName(gymResponse.data?.gym?.name || 'Your Gym');
            // Removed console.log to reduce console clutter
          }
        }
      }
      
      // Fetch assigned members count
      console.log('Fetching assigned members for trainer:', user._id);
      const membersResponse = await authFetch(`/users/trainer/${user._id}/members`);
      console.log('Trainer members response:', membersResponse);
      if (membersResponse.success || membersResponse.status === 'success') {
        const count = membersResponse.data?.members?.length || 0;
        console.log('Assigned members count:', count);
        setAssignedMembersCount(count);
      }
      
      // Fetch workout plans count and data
      const workoutsResponse = await authFetch(`/workouts/trainer/${user._id}`);
      if (workoutsResponse.success || workoutsResponse.status === 'success') {
        const workouts = workoutsResponse.data?.workouts || [];
        setWorkoutPlansCount(workouts.length);
        setTrainerWorkoutPlans(workouts);
        
        // We've removed the excessive console logging to reduce console clutter
      }
      
      // Fetch diet plans count and data
      const dietPlansResponse = await authFetch(`/diet-plans/trainer/${user._id}`);
      if (dietPlansResponse.success || dietPlansResponse.status === 'success') {
        const dietPlans = dietPlansResponse.data?.dietPlans || [];
        setDietPlansCount(dietPlans.length);
        setTrainerDietPlans(dietPlans);
        
        // We've removed the excessive console logging to reduce console clutter
      }
      
      // For messages, we'll use placeholder values for now
      setMessagesSentCount(0); // Replace with actual API call when available
      
    } catch (error) {
      console.error('Error fetching trainer stats:', error);
    } finally {
      setIsTrainerStatsLoading(false);
    }
  };

  // We've removed the fetch functions for workout and diet plans as we're using dedicated pages

  // Fetch member-specific data
  const fetchMemberStats = async () => {
    if (!user || userRole !== 'member') {
      return;
    }
    
    try {
      // Fetch member details including health metrics and membership info
      const response = await authFetch(`/users/${user._id}/details`);
      
      if (response.success || response.status === 'success') {
        const memberData = response.data?.user || {};
        
        // Update user context with membership and health data
        const updatedUserData = { ...user };
        
        // Add membership data if available
        if (memberData.membership) {
          updatedUserData.membershipStatus = memberData.membership.status || 'Active';
          updatedUserData.membershipEndDate = memberData.membership.endDate;
          updatedUserData.membershipType = memberData.membership.type || 'Standard';
          
          // Calculate days remaining if end date exists
          if (memberData.membership.endDate) {
            const endDate = new Date(memberData.membership.endDate);
            const today = new Date();
            const diffTime = endDate - today;
            const diffDays = Math.ceil(diffTime / (1000 * 60 * 60 * 24));
            
            // Set days remaining (minimum 0)
            updatedUserData.membershipDaysRemaining = Math.max(0, diffDays);
            
            // Update status based on days remaining
            if (diffDays <= 0) {
              updatedUserData.membershipStatus = 'Expired';
            } else {
              updatedUserData.membershipStatus = 'Active';
            }
            
            console.log('Member stats updated:', {
              endDate: endDate.toLocaleDateString(),
              daysRemaining: updatedUserData.membershipDaysRemaining,
              status: updatedUserData.membershipStatus
            });
          } else {
            // Default values if no end date
            updatedUserData.membershipDaysRemaining = 0;
            updatedUserData.membershipStatus = 'Unknown';
          }
        }
        
        // Add health metrics if available
        if (memberData.healthMetrics) {
          updatedUserData.height = memberData.healthMetrics.height;
          updatedUserData.weight = memberData.healthMetrics.weight;
          updatedUserData.initialWeight = memberData.healthMetrics.initialWeight;
          updatedUserData.targetWeight = memberData.healthMetrics.targetWeight;
          updatedUserData.fitnessGoal = memberData.healthMetrics.fitnessGoal;
        }
        
        // If there's an assigned trainer, fetch trainer details
        if (user.assignedTrainer) {
          // Handle case where assignedTrainer might be an object or a string ID
          const trainerId = extractId(user.assignedTrainer);
          
          // Skip if trainerId is null or invalid
          if (!trainerId) {
            console.warn('Invalid or missing assignedTrainer ID for user:', user._id);
          } else {
            const trainerResponse = await authFetch(`/users/${trainerId}`);
            if (trainerResponse.success || trainerResponse.status === 'success') {
              updatedUserData.trainerName = trainerResponse.data?.user?.name || 'Unknown Trainer';
            }
          }
        }
      }
     } catch (error) {
        console.error('Error fetching member stats:', error);
      };

  // Add an event listener to refresh trainer stats when a member is assigned to a trainer
  useEffect(() => {
    // Only add the event listener if the user is a trainer
    if (user && userRole === 'trainer') {
      // Function to handle the event
      const handleMemberAssigned = () => {
        console.log('Member assignment changed, refreshing trainer stats');
        fetchTrainerStats();
      };
      
      // Add event listener for member assignment changes
      window.addEventListener('memberAssignmentChanged', handleMemberAssigned);
      
      // Clean up the event listener when the component unmounts
      return () => {
        window.removeEventListener('memberAssignmentChanged', handleMemberAssigned);
      };
    }
  }, [user, userRole]);

  useEffect(() => {
    const loadDashboardData = async () => {
      if (!user) return;
      
      try {
        if (userRole === 'super-admin') {
          await fetchTotalRevenue();
          await fetchNewGymOwnersCount();
        } else if (userRole === 'trainer') {
          await fetchTrainerStats();
        } else if (userRole === 'member') {
          // For members, calculate membership data directly
          // This ensures we have accurate information even if API calls fail
          if (user.membershipEndDate) {
            const endDate = new Date(user.membershipEndDate);
            const today = new Date();
            const diffTime = endDate - today;
            const diffDays = Math.ceil(diffTime / (1000 * 60 * 60 * 24));
            
            // Update user with calculated values if they're different
            if (!user.membershipDaysRemaining || user.membershipDaysRemaining !== Math.max(0, diffDays)) {
              const updatedUser = {
                ...user,
                membershipDaysRemaining: Math.max(0, diffDays),
                membershipStatus: diffDays > 0 ? 'Active' : 'Expired'
              };
              
              // Update user in context
              updateCurrentUser(updatedUser);
            }
          }
          
          // Try to fetch additional member data, but don't fail if it doesn't work
          try {
            await fetchMemberStats();
          } catch (error) {
            console.log('Could not fetch member stats, using calculated data instead');
          }
        }
        
        // Try to fetch activities, but don't fail if it doesn't work
        try {
          await fetchRecentActivities();
        } catch (error) {
          console.log('Could not fetch recent activities');
        }
      } catch (error) {
        console.error('Error loading dashboard data:', error);
      }
    };
    
    loadDashboardData();
  }, [user, userRole, location.pathname, updateCurrentUser]);

  useEffect(() => {
    // Count users based on role
    if (users.length > 0) {
      if (userRole === 'super-admin') {
        const gymOwners = users.filter(user => user.role === 'gym-owner');
        setGymOwnerCount(gymOwners.length);
      } else if (userRole === 'gym-owner') {
        const members = users.filter(user => user.role === 'member');
        setMemberCount(members.length);
      }
    }
  }, [users, userRole]);

  if (!user) {
    return <LoginForm />;
  }

  // Memoize dashboard stats to prevent unnecessary re-renders
  const getDashboardStats = () => {
    // Use a stable reference for the loading indicators
    const revenueLoadingIndicator = isLoading ? <LoadingIndicator /> : null;
    const growthLoadingIndicator = isGrowthLoading ? <LoadingIndicator /> : null;
    
    // Format growth percentage with + or - sign
    const formatGrowthPercentage = (percentage) => {
      if (percentage === null) return "0%";
      return percentage >= 0 ? `+${percentage}%` : `${percentage}%`;
    };
    
    switch (userRole) {
      case 'super-admin':
        return [
          { label: "Total Gyms", value: gymOwnerCount.toString(), icon: Users, color: "bg-blue-500" },
          { label: "Active Users", value: users.length.toString(), icon: Users, color: "bg-green-500" },
          { 
            label: "Total Revenue", 
            value: isLoading ? revenueLoadingIndicator : (totalRevenue !== null ? `₹${totalRevenue.toLocaleString()}` : "₹0"), 
            icon: CreditCard, 
            color: "bg-purple-500" 
          },
          { 
            label: "New Gym Owners (This Month)", 
            value: isGrowthLoading ? 
              growthLoadingIndicator : 
              <div className="flex flex-col">
                <span>{newGymOwnersCount !== null ? newGymOwnersCount : "0"}</span>
                <span className={`text-xs ${growthPercentage >= 0 ? 'text-green-400' : 'text-red-400'}`}>
                  {formatGrowthPercentage(growthPercentage)}
                </span>
              </div>, 
            icon: TrendingUp, 
            color: "bg-orange-500" 
          }
        ];
      case 'gym-owner':
        {
          // Calculate member capacity based on subscription
          const maxMembers = subscription?.subscription?.plan === 'Premium' ? 500 : 
                            subscription?.subscription?.plan === 'Enterprise' ? 1000 : 200;
          const memberCapacity = memberCount > 0 ? Math.round((memberCount / maxMembers) * 100) : 0;
          const hasActiveSubscription = subscription?.hasActiveSubscription || false;
          const daysRemaining = subscription?.daysRemaining || 0;
          
          return [
            { 
              label: "Total Members", 
              value: (
                <div className="flex flex-col">
                  <span>{memberCount.toString()}</span>
                  <span className="text-xs text-gray-400">{memberCapacity}% of capacity</span>
                </div>
              ), 
              icon: Users, 
              color: "bg-blue-500" 
            },
            { label: "Active Trainers", value: users.filter(u => u.role === 'trainer').length.toString(), icon: Dumbbell, color: "bg-green-500" },
            { 
              label: "Subscription Status", 
              value: (
                <div className="flex flex-col">
                  <span className={hasActiveSubscription ? "text-green-400" : "text-red-400"}>
                    {hasActiveSubscription ? "Active" : "Inactive"}
                  </span>
                  {hasActiveSubscription && (
                    <span className="text-xs text-gray-400">{daysRemaining} days left</span>
                  )}
                </div>
              ), 
              icon: CreditCard, 
              color: "bg-purple-500",
              onClick: () => navigate("/gym-owner-plans")
            },
            { 
              label: "Member Capacity", 
              value: (
                <div className="flex flex-col">
                  <span>{maxMembers - memberCount}</span>
                  <span className="text-xs text-gray-400">slots available</span>
                </div>
              ), 
              icon: Plus, 
              color: "bg-orange-500" 
            }
          ];
        }
      case 'trainer':
        return [
          { 
            label: "Assigned Members", 
            value: isTrainerStatsLoading ? <LoadingIndicator /> : assignedMembersCount.toString(), 
            icon: Users, 
            color: "bg-blue-500" 
          },
          { 
            label: "Workout Plans", 
            value: isTrainerStatsLoading ? <LoadingIndicator /> : workoutPlansCount.toString(), 
            icon: Dumbbell, 
            color: "bg-green-500" 
          },
          { 
            label: "Diet Plans", 
            value: isTrainerStatsLoading ? <LoadingIndicator /> : dietPlansCount.toString(), 
            icon: UtensilsCrossed, 
            color: "bg-purple-500" 
          },
          { 
            label: "Attendance", 
            value: isTrainerStatsLoading ? <LoadingIndicator /> : messagesSentCount.toString(), 
            icon: MessageSquare, 
            color: "bg-orange-500" 
          }
        ];
      case 'member':
        // Calculate days active based on user creation date
        const creationDate = user?.createdAt ? new Date(user.createdAt) : new Date();
        const currentDate = new Date();
        const daysActive = Math.floor((currentDate - creationDate) / (1000 * 60 * 60 * 24));
        
        // Get subscription data if available
        const membershipStatus = user?.membershipStatus || 'Active';
        const membershipEndDate = user?.membershipEndDate ? new Date(user?.membershipEndDate) : null;
        const daysRemaining = membershipEndDate ? 
          Math.max(0, Math.floor((membershipEndDate - currentDate) / (1000 * 60 * 60 * 24))) : 
          null;
        
        // Calculate weight progress if available
        let weightProgress = null;
        if (user?.weight && user?.initialWeight) {
          const weightDiff = parseFloat(user.weight) - parseFloat(user.initialWeight);
          weightProgress = `${weightDiff > 0 ? '+' : ''}${weightDiff.toFixed(1)}kg`;
        }
        
        return [
          { 
            label: "Days Active", 
            value: daysActive.toString(), 
            icon: Calendar, 
            color: "bg-blue-500" 
          },
          { 
            label: "Membership Status", 
            value: (
              <div className="flex flex-col">
                <span className={membershipStatus === 'Active' ? "text-green-400" : "text-red-400"}>
                  {membershipStatus}
                </span>
                {daysRemaining !== null && (
                  <span className="text-xs text-gray-400">
                    {daysRemaining} days left
                  </span>
                )}
              </div>
            ), 
            icon: CreditCard, 
            color: "bg-green-500" 
          },
          { 
            label: "Weight Progress", 
            value: weightProgress || "Not set", 
            icon: Target, 
            color: "bg-purple-500",
            onClick: () => navigate("/profile")
          },
          { 
            label: "Fitness Goal", 
            value: user?.fitnessGoal || "General Fitness", 
            icon: TrendingUp, 
            color: "bg-orange-500",
            onClick: () => navigate("/profile")
          }
        ];
      default:
        return [];
    }
  };

  const handleQuickAction = (actionLabel) => {
    if (actionLabel === "Add New Gym") {
      navigate("/users"); // Redirect to User Management page
    } else if (actionLabel === "View Reports") {
      navigate("/reports");
    } else if (actionLabel === "Manage Billing") {
      navigate("/billing-plans");
    } else if (actionLabel === "System Settings") {
      navigate("/settings");
    }
  };

  const getQuickActions = () => {
    switch (userRole) {
      case 'super-admin':
        return [
          { label: "Add New Gym", icon: Plus, action: () => navigate("/users") },
          { label: "View Reports", icon: BarChart3, action: () => navigate("/reports") },
          { label: "Manage Billing", icon: CreditCard, action: () => navigate("/billing-plans") },
          { label: "System Settings", icon: Settings, action: () => navigate("/settings") }
        ];
      case 'gym-owner':
        {
          // Check if subscription is active and member limit not reached
          const maxMembers = subscription?.subscription?.plan === 'Premium' ? 500 : 
                            subscription?.subscription?.plan === 'Enterprise' ? 1000 : 200;
          const hasActiveSubscription = subscription?.hasActiveSubscription || false;
          const memberLimitReached = memberCount >= maxMembers;
          
          return [
            { 
              label: hasActiveSubscription && !memberLimitReached ? "Add Member" : "Manage Members", 
              icon: Plus, 
              action: () => navigate("/members") 
            },
            { label: "View Reports", icon: BarChart3, action: () => navigate("/reports") },
            { label: "Manage Trainers", icon: Users, action: () => navigate("/trainers") },
            { 
              label: hasActiveSubscription ? "Subscription" : "Renew Subscription", 
              icon: CreditCard, 
              action: () => navigate("/gym-owner-plans") 
            }
          ];
        }
      case 'trainer':
        return [
          { label: "Create Workout", icon: Dumbbell, action: () => navigate("/workouts") },
          { label: "Create Diet Plan", icon: UtensilsCrossed, action: () => navigate("/diet-plans") },
                    { label: "View Members", icon: Users, action: () => navigate("/my-members") }
        ];
      case 'member':
        return [
          { label: "Today's Workout", icon: Dumbbell, action: () => navigate("/workouts") },
          { label: "Diet Plan", icon: UtensilsCrossed, action: () => navigate("/diet-plans") },
          { label: "My Profile", icon: User, action: () => navigate("/profile") },
          { label: "Track Progress", icon: Target, action: () => navigate("/profile") }
        ];
      default:
        return [];
    }
  };

  const stats = getDashboardStats();
  const quickActions = getQuickActions();

  return (
    <DashboardLayout>
      <div className="container mx-auto px-4 py-8">
        <div className="space-y-8">
          {/* Welcome Section */}
          <div className="text-center space-y-4">
            <h1 className="text-4xl font-bold text-white">
              Welcome back, {user.name}!
            </h1>
            <div className="flex flex-col items-center gap-2">
              <Badge variant="secondary" className="text-lg px-4 py-2">
                {userRole.replace('-', ' ').replace(/\b\w/g, l => l.toUpperCase())}
              </Badge>
              
              {/* Display gym name for trainers */}
              {userRole === 'trainer' && trainerGymName && (
                <div className="text-blue-400 font-medium">
                  <span className="text-gray-400">Gym:</span> {trainerGymName}
                </div>
              )}
            </div>
          </div>

          {/* Stats Grid */}
          <div className="grid grid-cols-1 md:grid-cols-2 lg:grid-cols-4 gap-6">
            {stats.map((stat, index) => (
              <Card 
                key={index} 
                className={`bg-gray-800/50 border-gray-700 hover:bg-gray-800/70 transition-all duration-300 hover:scale-105 ${stat.onClick ? 'cursor-pointer' : ''}`}
                onClick={stat.onClick}
              >
                <CardContent className="p-6">
                  <div className="flex items-center justify-between">
                    <div>
                      <p className="text-gray-400 text-sm">{stat.label}</p>
                      <p className="text-2xl font-bold text-white min-h-[32px]">{stat.value}</p>
                    </div>
                    <div className={`p-3 rounded-full ${stat.color}`}>
                      <stat.icon className="h-6 w-6 text-white" />
                    </div>
                  </div>
                </CardContent>
              </Card>
            ))}
          </div>

          {/* Quick Actions */}
          <Card className="bg-gray-800/50 border-gray-700">
            <CardHeader>
              <CardTitle className="text-white">Quick Actions</CardTitle>
              <CardDescription className="text-gray-400">
                Common tasks for your role
              </CardDescription>
            </CardHeader>
            <CardContent>
              <div className="grid grid-cols-2 md:grid-cols-4 gap-4">
                {quickActions.map((action, index) => (
                  <Button
                    key={index}
                    variant="outline"
                    className="h-20 flex-col space-y-2 border-gray-600 hover:bg-gray-700 text-white hover:text-white"
                    onClick={action.action}
                  >
                    <action.icon className="h-6 w-6" />
                    <span className="text-sm">{action.label}</span>
                  </Button>
                ))}
              </div>
            </CardContent>
          </Card>

          {/* Workout Plans Section for Trainers */}
          {userRole === 'trainer' && (
            <Card className="bg-gray-800/50 border-gray-700">
              <CardHeader className="flex flex-row items-center justify-between">
                <div>
                  <CardTitle className="text-white">My Workout Plans</CardTitle>
                  <CardDescription className="text-gray-400">
                    Workout plans you've created
                  </CardDescription>
                </div>
                <Button 
                  variant="outline" 
                  size="sm" 
                  className="border-gray-600 text-gray-300 hover:bg-gray-700"
                  onClick={fetchTrainerStats}
                >
                  Refresh
                </Button>
              </CardHeader>
              <CardContent>
                {isTrainerStatsLoading ? (
                  <div className="flex justify-center py-8">
                    <LoadingIndicator />
                  </div>
                ) : trainerWorkoutPlans.length > 0 ? (
                  <div className="space-y-4">
                    {trainerWorkoutPlans.slice(0, 3).map(workout => (
                      <div key={workout._id} className="flex items-start space-x-4 p-3 bg-gray-700/50 rounded-lg hover:bg-gray-700/70 transition-colors">
                        <div className="p-2 bg-blue-500 rounded-full">
                          <Dumbbell className="h-4 w-4 text-white" />
                        </div>
                        <div className="flex-1">
                          <div className="flex justify-between items-start">
                            <p className="text-white font-medium">{workout.name}</p>
                            <Badge variant="outline" className="ml-2">
                              {workout.level || 'All Levels'}
                            </Badge>
                          </div>
                          <p className="text-gray-400 text-xs mt-1">
                            {workout.exercises?.length || 0} exercises
                          </p>
                          <p className="text-gray-400 text-xs mt-1">
                            Created: {new Date(workout.createdAt).toLocaleDateString()}
                          </p>
                        </div>
                      </div>
                    ))}
                  </div>
                ) : (
                  <div className="text-center py-8 text-gray-400">
                    <p>No workout plans found</p>
                  </div>
                )}
                
                {trainerWorkoutPlans.length > 0 && (
                  <div className="mt-4 pt-4 border-t border-gray-700">
                    <Button 
                      variant="ghost" 
                      className="w-full text-blue-400 hover:text-blue-300 hover:bg-gray-700/50"
                      onClick={() => navigate('/workouts')}
                    >
                      View All Workout Plans
                    </Button>
                  </div>
                )}
              </CardContent>
            </Card>
          )}

          {/* Diet Plans Section for Trainers */}
          {userRole === 'trainer' && (
            <Card className="bg-gray-800/50 border-gray-700">
              <CardHeader className="flex flex-row items-center justify-between">
                <div>
                  <CardTitle className="text-white">My Diet Plans</CardTitle>
                  <CardDescription className="text-gray-400">
                    Diet plans you've created
                  </CardDescription>
                </div>
                <Button 
                  variant="outline" 
                  size="sm" 
                  className="border-gray-600 text-gray-300 hover:bg-gray-700"
                  onClick={fetchTrainerStats}
                >
                  Refresh
                </Button>
              </CardHeader>
              <CardContent>
                {isTrainerStatsLoading ? (
                  <div className="flex justify-center py-8">
                    <LoadingIndicator />
                  </div>
                ) : trainerDietPlans.length > 0 ? (
                  <div className="space-y-4">
                    {trainerDietPlans.slice(0, 3).map(plan => (
                      <div key={plan._id} className="flex items-start space-x-4 p-3 bg-gray-700/50 rounded-lg hover:bg-gray-700/70 transition-colors">
                        <div className="p-2 bg-orange-500 rounded-full">
                          <UtensilsCrossed className="h-4 w-4 text-white" />
                        </div>
                        <div className="flex-1">
                          <div className="flex justify-between items-start">
                            <p className="text-white font-medium">{plan.name}</p>
                            <Badge variant="outline" className="ml-2">
                              {plan.goalType || 'General'}
                            </Badge>
                          </div>
                          <p className="text-gray-400 text-xs mt-1">
                            {plan.totalCalories} calories | {plan.meals?.length || 0} meals
                          </p>
                          <p className="text-gray-400 text-xs mt-1">
                            Created: {new Date(plan.createdAt).toLocaleDateString()}
                          </p>
                        </div>
                      </div>
                    ))}
                  </div>
                ) : (
                  <div className="text-center py-8 text-gray-400">
                    <p>No diet plans found</p>
                  </div>
                )}
                
                {trainerDietPlans.length > 0 && (
                  <div className="mt-4 pt-4 border-t border-gray-700">
                    <Button 
                      variant="ghost" 
                      className="w-full text-blue-400 hover:text-blue-300 hover:bg-gray-700/50"
                      onClick={() => navigate('/diet-plans')}
                    >
                      View All Diet Plans
                    </Button>
                  </div>
                )}
              </CardContent>
            </Card>
          )}

          {/* Quick Links to Workout and Diet Plans for Gym Owners */}
          {userRole === 'gym-owner' && (
            <Card className="bg-gray-800/50 border-gray-700">
              <CardHeader>
                <CardTitle className="text-white">Trainer Resources</CardTitle>
                <CardDescription className="text-gray-400">
                  View workout and diet plans created by your trainers
                </CardDescription>
              </CardHeader>
              <CardContent>
                <div className="grid grid-cols-1 md:grid-cols-2 gap-4">
                  <Button
                    variant="outline"
                    className="h-20 flex-col space-y-2 border-gray-600 hover:bg-gray-700 text-white hover:text-white"
                    onClick={() => navigate('/workouts')}
                  >
                    <Dumbbell className="h-6 w-6 text-blue-400" />
                    <span className="text-sm">View Workout Plans</span>
                  </Button>
                  
                  <Button
                    variant="outline"
                    className="h-20 flex-col space-y-2 border-gray-600 hover:bg-gray-700 text-white hover:text-white"
                    onClick={() => navigate('/diet-plans')}
                  >
                    <UtensilsCrossed className="h-6 w-6 text-orange-400" />
                    <span className="text-sm">View Diet Plans</span>
                  </Button>
                </div>
              </CardContent>
            </Card>
          )}

          {/* QR Code Generator for Gym Owners */}
          {userRole === 'gym-owner' && user && (
            <QRCodeGenerator 
              gymOwnerId={user._id} 
              gymName={user.gymName || user.name + "'s Gym"} 
            />
          )}
          
          {/* Member Membership Status - Only shown for members */}
          {userRole === 'member' && (
            <Card className="bg-gray-800/50 border-gray-700">
              <CardHeader className="flex flex-row items-center justify-between">
                <div>
                  <CardTitle className="text-white">My Membership</CardTitle>
                  <CardDescription className="text-gray-400">
                    Your current membership status
                  </CardDescription>
                </div>
                <Button 
                  variant="outline" 
                  className="text-gray-300 hover:text-white hover:bg-gray-700"
                  onClick={() => navigate('/profile')}
                >
                  <User className="h-4 w-4 mr-2" />
                  View Profile
                </Button>
              </CardHeader>
              <CardContent>
                <div className="space-y-4">
                  {/* Membership Status */}
                  <div className="p-4 bg-gray-700/30 rounded-lg border border-gray-700">
                    <div className="flex items-center justify-between mb-3">
                      <h3 className="text-white font-medium">Membership Status</h3>
                      <Badge 
                        className={
                          user?.membershipStatus === 'Active' 
                            ? "bg-green-500/20 text-green-400 hover:bg-green-500/30 border-green-500/50" 
                            : "bg-red-500/20 text-red-400 hover:bg-red-500/30 border-red-500/50"
                        }
                      >
                        {user?.membershipStatus || 'Unknown'}
                      </Badge>
                    </div>
                    
                    {/* Membership End Date */}
                    <div className="flex justify-between items-center text-sm mb-3">
                      <span className="text-gray-400">End Date:</span>
                      <span className="text-white">
                        {user?.membershipEndDate 
                          ? new Date(user.membershipEndDate).toLocaleDateString() 
                          : 'Not specified'}
                      </span>
                    </div>
                    
                    {/* Days Remaining */}
                    <div className="mt-4">
                      <div className="flex justify-between items-center mb-2">
                        <span className="text-gray-300">Days Remaining</span>
                        <span className={
                          (user?.membershipDaysRemaining > 0 || 
                           (user?.membershipEndDate && new Date(user.membershipEndDate) > new Date())) 
                            ? "text-green-400" 
                            : "text-red-400"
                        }>
                          {(() => {
                            // Calculate days remaining if not already set
                            if (user?.membershipDaysRemaining !== undefined) {
                              return `${user.membershipDaysRemaining} days`;
                            } else if (user?.membershipEndDate) {
                              const endDate = new Date(user.membershipEndDate);
                              const today = new Date();
                              const diffTime = endDate - today;
                              const diffDays = Math.ceil(diffTime / (1000 * 60 * 60 * 24));
                              return `${Math.max(0, diffDays)} days`;
                            } else {
                              return 'Unknown';
                            }
                          })()}
                        </span>
                      </div>
                      <div className="w-full bg-gray-700 rounded-full h-2.5">
                        <div 
                          className={(() => {
                            const daysRemaining = user?.membershipDaysRemaining !== undefined 
                              ? user.membershipDaysRemaining 
                              : user?.membershipEndDate 
                                ? Math.max(0, Math.ceil((new Date(user.membershipEndDate) - new Date()) / (1000 * 60 * 60 * 24)))
                                : 0;
                                
                            if (daysRemaining > 30) return "bg-green-500 h-2.5 rounded-full";
                            if (daysRemaining > 7) return "bg-yellow-500 h-2.5 rounded-full";
                            return "bg-red-500 h-2.5 rounded-full";
                          })()}
                          style={{ 
                            width: `${(() => {
                              const daysRemaining = user?.membershipDaysRemaining !== undefined 
                                ? user.membershipDaysRemaining 
                                : user?.membershipEndDate 
                                  ? Math.max(0, Math.ceil((new Date(user.membershipEndDate) - new Date()) / (1000 * 60 * 60 * 24)))
                                  : 0;
                              return Math.min(100, (daysRemaining / 90) * 100);
                            })()}%` 
                          }}
                        ></div>
                      </div>
                    </div>
                    
                    {/* Renew Button */}
                    {(() => {
                      // Calculate days remaining if not already set
                      const daysRemaining = user?.membershipDaysRemaining !== undefined 
                        ? user.membershipDaysRemaining 
                        : user?.membershipEndDate 
                          ? Math.max(0, Math.ceil((new Date(user.membershipEndDate) - new Date()) / (1000 * 60 * 60 * 24)))
                          : 0;
                          
                      if (daysRemaining < 30) {
                        return (
                          <Button 
                            className="w-full mt-4 bg-blue-600 hover:bg-blue-700"
                            onClick={() => navigate('/billing-plans')}
                          >
                            <CreditCard className="h-4 w-4 mr-2" />
                            Renew Membership
                          </Button>
                        );
                      }
                      return null;
                    })()}
                  </div>
                </div>
              </CardContent>
            </Card>
          )}

          {/* QR Code Scanner for Members */}
          {userRole === 'member' && (
            <Card className="bg-gray-800/50 border-gray-700">
              <CardHeader>
                <CardTitle className="text-white flex items-center">
                  <Scan className="h-5 w-5 mr-2" />
                  Join a Gym
                </CardTitle>
                <CardDescription className="text-gray-400">
                  Scan a gym's QR code to join their membership
                </CardDescription>
              </CardHeader>
              <CardContent>
                {!showQRScanner ? (
                  <div className="text-center py-6">
                    <Scan className="h-12 w-12 text-blue-400 mx-auto mb-4" />
                    <p className="text-gray-300 mb-4">
                      Use your camera to scan a gym's QR code and join their membership program.
                    </p>
                    <Button
                      onClick={() => setShowQRScanner(true)}
                      className="bg-blue-600 hover:bg-blue-700"
                    >
                      <Scan className="h-4 w-4 mr-2" />
                      Start QR Scanner
                    </Button>
                  </div>
                ) : (
                  <QRCodeScanner
                    onScanSuccess={(data) => {
                      console.log('QR Code scanned:', data);
                      toast.success(`Scanned gym: ${data.gymName}`);
                      // Handle the scanned data here
                    }}
                    onClose={() => setShowQRScanner(false)}
                  />
                )}
              </CardContent>
            </Card>
          )}
          
          {/* Member Workout Progress - Only shown for members */}
          {userRole === 'member' && (
            <Card className="bg-gray-800/50 border-gray-700">
              <CardHeader className="flex flex-row items-center justify-between">
                <div>
                  <CardTitle className="text-white">My Fitness Progress</CardTitle>
                  <CardDescription className="text-gray-400">
                    Track your fitness journey
                  </CardDescription>
                </div>
                <Button 
                  variant="outline" 
                  size="sm" 
                  className="border-gray-600 text-gray-300 hover:bg-gray-700"
                  onClick={() => navigate('/profile')}
                >
                  Update Metrics
                </Button>
              </CardHeader>
              <CardContent>
                <div className="space-y-6">
                  {/* Progress Cards */}
                  <div className="grid grid-cols-1 md:grid-cols-3 gap-4">
                    <div className="bg-gray-700/50 p-4 rounded-lg">
                      <div className="flex justify-between items-center mb-2">
                        <h3 className="text-white font-medium">Current Weight</h3>
                        <Target className="h-5 w-5 text-blue-400" />
                      </div>
                      <p className="text-2xl font-bold text-white">
                        {user?.weight ? `${user.weight} kg` : 'Not set'}
                      </p>
                      {user?.initialWeight && user?.weight && (
                        <p className="text-sm text-gray-400 mt-1">
                          Initial: {user.initialWeight} kg
                          <span className={parseFloat(user.weight) < parseFloat(user.initialWeight) ? 'text-green-400 ml-2' : 'text-red-400 ml-2'}>
                            {parseFloat(user.weight) < parseFloat(user.initialWeight) ? '↓' : '↑'} 
                            {Math.abs(parseFloat(user.weight) - parseFloat(user.initialWeight)).toFixed(1)} kg
                          </span>
                        </p>
                      )}
                    </div>
                    
                    <div className="bg-gray-700/50 p-4 rounded-lg">
                      <div className="flex justify-between items-center mb-2">
                        <h3 className="text-white font-medium">Target Weight</h3>
                        <TrendingUp className="h-5 w-5 text-green-400" />
                      </div>
                      <p className="text-2xl font-bold text-white">
                        {user?.targetWeight ? `${user.targetWeight} kg` : 'Not set'}
                      </p>
                      {user?.weight && user?.targetWeight && (
                        <p className="text-sm text-gray-400 mt-1">
                          Remaining: 
                          <span className="text-blue-400 ml-2">
                            {Math.abs(parseFloat(user.weight) - parseFloat(user.targetWeight)).toFixed(1)} kg
                          </span>
                        </p>
                      )}
                    </div>
                    
                    <div className="bg-gray-700/50 p-4 rounded-lg">
                      <div className="flex justify-between items-center mb-2">
                        <h3 className="text-white font-medium">Fitness Goal</h3>
                        <Dumbbell className="h-5 w-5 text-purple-400" />
                      </div>
                      <p className="text-xl font-bold text-white">
                        {user?.fitnessGoal || 'General Fitness'}
                      </p>
                      <Button 
                        variant="link" 
                        className="text-blue-400 p-0 h-auto mt-1"
                        onClick={() => navigate('/profile')}
                      >
                        Update Goal
                      </Button>
                    </div>
                  </div>
                  
                  {/* Membership Status */}
                  <div className="bg-gray-700/30 p-4 rounded-lg">
                    <div className="flex justify-between items-center">
                      <div>
                        <h3 className="text-white font-medium mb-1">Membership Status</h3>
                        <p className={`text-sm ${user?.membershipStatus === 'Active' ? 'text-green-400' : 'text-red-400'}`}>
                          {user?.membershipStatus || 'Active'}
                        </p>
                      </div>
                      
                      {user?.membershipEndDate && (
                        <div className="text-right">
                          <p className="text-white font-medium mb-1">Expires On</p>
                          <p className="text-sm text-gray-300">
                            {new Date(user.membershipEndDate).toLocaleDateString()}
                          </p>
                        </div>
                      )}
                    </div>
                  </div>
                  
                  {/* Assigned Trainer */}
                  {user?.assignedTrainer && (
                    <div className="bg-gray-700/30 p-4 rounded-lg">
                      <h3 className="text-white font-medium mb-2">Your Trainer</h3>
                      <div className="flex items-center">
                        <Avatar className="h-10 w-10 mr-3">
                          <AvatarFallback className="bg-blue-600">
                            {user?.trainerName?.charAt(0) || 'T'}
                          </AvatarFallback>
                        </Avatar>
                        <div>
                          <p className="text-white">{user?.trainerName || 'Assigned Trainer'}</p>
                          <p className="text-sm text-gray-400">Personal Trainer</p>
                        </div>
                      </div>
                    </div>
                  )}
                </div>
              </CardContent>
            </Card>
          )}

          {/* Recent Activity */}
          <Card className="bg-gray-800/50 border-gray-700">
            <CardHeader className="flex flex-row items-center justify-between">
              <div>
                <CardTitle className="text-white">Recent Activity</CardTitle>
                <CardDescription className="text-gray-400">
                  Latest updates and notifications
                </CardDescription>
              </div>
              <Button 
                variant="outline" 
                size="sm" 
                className="border-gray-600 text-gray-300 hover:bg-gray-700"
                onClick={fetchRecentActivities}
              >
                Refresh
              </Button>
            </CardHeader>
            <CardContent>
              {isActivitiesLoading ? (
                <div className="flex justify-center py-8">
                  <LoadingIndicator />
                </div>
              ) : recentActivities.length > 0 ? (
                <div className="space-y-4">
                  {recentActivities.map(activity => {
                    // Format the timestamp
                    const now = new Date();
                    const activityTime = activity.timestamp;
                    const diffMs = now - activityTime;
                    const diffMins = Math.floor(diffMs / (1000 * 60));
                    const diffHours = Math.floor(diffMs / (1000 * 60 * 60));
                    const diffDays = Math.floor(diffMs / (1000 * 60 * 60 * 24));
                    
                    let timeAgo;
                    if (diffMins < 60) {
                      timeAgo = `${diffMins} minute${diffMins !== 1 ? 's' : ''} ago`;
                    } else if (diffHours < 24) {
                      timeAgo = `${diffHours} hour${diffHours !== 1 ? 's' : ''} ago`;
                    } else {
                      timeAgo = `${diffDays} day${diffDays !== 1 ? 's' : ''} ago`;
                    }
                    
                    return (
                      <div key={activity.id} className="flex items-center space-x-4 p-3 bg-gray-700/50 rounded-lg hover:bg-gray-700/70 transition-colors">
                        <div className={`p-2 ${activity.iconBg} rounded-full`}>
                          {activity.icon}
                        </div>
                        <div className="flex-1">
                          <p className="text-white text-sm">{activity.message}</p>
                          <p className="text-gray-400 text-xs">{timeAgo}</p>
                        </div>
                      </div>
                    );
                  })}
                </div>
              ) : (
                <div className="text-center py-8 text-gray-400">
                  <p>No recent activities found</p>
                </div>
              )}
              
              {recentActivities.length > 0 && (
                <div className="mt-4 pt-4 border-t border-gray-700">
                  <Button 
                    variant="ghost" 
                    className="w-full text-blue-400 hover:text-blue-300 hover:bg-gray-700/50"
                    onClick={() => toast.info("View all activities feature coming soon!")}
                  >
                    View All Activities
                  </Button>
                </div>
              )}
            </CardContent>
          </Card>
        </div>
      </div>
    </DashboardLayout>
  );
}
};

export default Index;<|MERGE_RESOLUTION|>--- conflicted
+++ resolved
@@ -415,34 +415,7 @@
             .sort((a, b) => new Date(b.createdAt) - new Date(a.createdAt))
             .slice(0, 3);
           
-          // Add trainer info to workout activities
-          for (const workout of recentWorkouts) {
-            let trainerName = 'Unknown Trainer';
-            if (workout.createdBy) {
-              try {
-<<<<<<< HEAD
-                // Handle case where createdBy might be an object or a string ID
-                const createdById = extractId(workout.createdBy);
-                
-                // Skip if createdById is null or invalid
-                if (!createdById) {
-                  console.warn('Invalid or missing createdBy ID for workout:', workout._id);
-                } else {
-                  const trainerResponse = await authFetch(`/users/${createdById}`);
-                  if (trainerResponse.success || trainerResponse.status === 'success') {
-                    trainerName = trainerResponse.data?.user?.name || 'Unknown Trainer';
-                  }
-=======
-                const trainerResponse = await authFetch(`/users/${workout.createdBy}`);
-                if (trainerResponse.success || trainerResponse.status === 'success') {
-                  trainerName = trainerResponse.data?.user?.name || 'Unknown Trainer';
->>>>>>> bd304562
-                }
-              } catch (error) {
-                console.log('Error fetching trainer info:', error);
-              }
-            }
-            
+          assignedWorkouts.forEach((workout) => {
             activities.push({
               id: `workout-${workout._id}`,
               type: 'workout',
@@ -452,7 +425,7 @@
               timestamp: new Date(workout.createdAt)
             });
           }
-        }
+          );
         
         // 2. Get diet plans assigned to this member
         const dietPlansResponse = await authFetch(`/diet-plans/member/${user._id}`);
@@ -464,34 +437,7 @@
             .sort((a, b) => new Date(b.createdAt) - new Date(a.createdAt))
             .slice(0, 3);
           
-          // Add trainer info to diet plan activities
-          for (const plan of recentDietPlans) {
-            let trainerName = 'Unknown Trainer';
-            if (plan.createdBy) {
-              try {
-<<<<<<< HEAD
-                // Handle case where createdBy might be an object or a string ID
-                const createdById = extractId(plan.createdBy);
-                
-                // Skip if createdById is null or invalid
-                if (!createdById) {
-                  console.warn('Invalid or missing createdBy ID for diet plan:', plan._id);
-                } else {
-                  const trainerResponse = await authFetch(`/users/${createdById}`);
-                  if (trainerResponse.success || trainerResponse.status === 'success') {
-                    trainerName = trainerResponse.data?.user?.name || 'Unknown Trainer';
-                  }
-=======
-                const trainerResponse = await authFetch(`/users/${plan.createdBy}`);
-                if (trainerResponse.success || trainerResponse.status === 'success') {
-                  trainerName = trainerResponse.data?.user?.name || 'Unknown Trainer';
->>>>>>> bd304562
-                }
-              } catch (error) {
-                console.log('Error fetching trainer info:', error);
-              }
-            }
-            
+          assignedDietPlans.forEach((plan) => {
             activities.push({
               id: `diet-${plan._id}`,
               type: 'diet',
@@ -501,7 +447,8 @@
               timestamp: new Date(plan.createdAt)
             });
           }
-        }
+        );
+      
         
         // 3. Get notifications for this member
         const notificationsResponse = await authFetch(`/notifications/user/${user._id}`);
@@ -558,7 +505,9 @@
       activities = activities.slice(0, 5);
       
       setRecentActivities(activities);
-    } catch (error) {
+    }
+  }
+ } catch (error) {
       console.error('Error fetching recent activities:', error);
       
       // Fallback to a welcome message if there's an error
