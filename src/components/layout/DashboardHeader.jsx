import { useEffect } from "react";
import { Button } from "@/components/ui/button";
import { Avatar, AvatarFallback, AvatarImage } from "@/components/ui/avatar";
import {
  DropdownMenu,
  DropdownMenuContent,
  DropdownMenuItem,
  DropdownMenuLabel,
  DropdownMenuSeparator,
  DropdownMenuTrigger,
} from "@/components/ui/dropdown-menu";
import { Badge } from "@/components/ui/badge";
import { SidebarTrigger } from "@/components/ui/sidebar";
import { Dumbbell, Settings, User, LogOut, CreditCard, RefreshCw } from "lucide-react";
import { useAuth } from "@/contexts/AuthContext";
import { useTranslation } from "@/contexts/TranslationContext";
import { useGymBranding } from "@/hooks/useGymBranding";

import { Link } from "react-router-dom";
import NotificationCenter from "./NotificationCenter";
import LanguageSwitcher from "@/components/ui/language-switcher";
import { toast } from "sonner";

const DashboardHeader = () => {
  const { 
    user, 
    userRole, 
    logout, 
    isGymOwner, 
    hasActiveSubscription, 
    subscriptionDaysRemaining,
    checkSubscriptionStatus
  } = useAuth();
  const { t } = useTranslation();
  const { 
    getAppName, 
    getAppLogo, 
    getAppSubtitle, 
    getPrimaryColor,
    getSecondaryColor,
    hasBranding 
  } = useGymBranding();

  
  // Function to refresh the page
  const handleRefresh = () => {
    toast.info(t('loading'));
    window.location.reload();
  };
  
  // Check subscription status only once when component mounts
  // This prevents repeated API calls on every render
  useEffect(() => {
    if (isGymOwner && user?._id) {
      // Only check if we don't have subscription data or it's been more than 30 minutes
      const lastCheckTime = window.lastSubscriptionCheckTime || 0;
      const CACHE_DURATION = 30 * 60 * 1000; // 30 minutes
      
      if (Date.now() - lastCheckTime > CACHE_DURATION) {
        checkSubscriptionStatus(user._id, null, false);
      }
    }
  }, [isGymOwner, user, checkSubscriptionStatus]);

  return (
    <header className="bg-gray-800/50 backdrop-blur-sm border-b border-gray-700 sticky top-0 z-50">
      <div className="container mx-auto px-4 py-4">
        <div className="flex items-center justify-between">
          {/* Logo and Sidebar Toggle */}
          <div className="flex items-center space-x-4">
            <SidebarTrigger className="text-white hover:bg-gray-700" />
            <div className="flex items-center space-x-3">
              <div 
                className="p-2 rounded-lg"
                style={{
                  background: hasBranding() 
                    ? `linear-gradient(to right, ${getPrimaryColor()}, ${getSecondaryColor()})` 
                    : 'linear-gradient(to right, #3B82F6, #8B5CF6)'
                }}
              >
                {getAppLogo() ? (
                  <img 
                    src={getAppLogo()} 
                    alt="Gym Logo" 
                    className="h-6 w-6 object-contain"
                    onError={(e) => {
                      // Fallback to default icon if logo fails to load
                      e.target.style.display = 'none';
                      const fallbackIcon = e.target.parentElement.querySelector('.fallback-icon');
                      if (fallbackIcon) {
                        fallbackIcon.style.display = 'block';
                      }
                    }}
                  />
                ) : null}
                <Dumbbell 
                  className={`h-6 w-6 text-white fallback-icon ${getAppLogo() ? 'hidden' : 'block'}`}
                />
              </div>
              <div>
                <h1 className="text-xl font-bold text-white">
<<<<<<< HEAD
                  {getAppName()}
=======
                   {customization?.branding?.systemName || 'GymFlow'} 
>>>>>>> a0a97f50
                </h1>
                <p className="text-xs text-gray-400 hidden sm:block">
                  {getAppSubtitle()}
                </p>
              </div>
            </div>
          </div>

          {/* Right Side - Refresh Button, Subscription Status, Notifications and User Menu */}
          <div className="flex items-center space-x-4">
            {/* Language Switcher */}
            <LanguageSwitcher className="text-gray-300 hover:text-white" />
            
            {/* Refresh Button */}
            <Button 
              variant="outline" 
              size="sm" 
              onClick={handleRefresh} 
              className="text-gray-300 hover:text-white hover:bg-gray-700 flex items-center gap-2"
            >
              <RefreshCw className="h-4 w-4" />
              <span>{t('refresh')}</span>
            </Button>
            
            {/* Subscription Status for Gym Owners */}
            {isGymOwner && (
              <>
                {hasActiveSubscription ? (
                  <Badge 
                    variant={subscriptionDaysRemaining <= 2 ? "destructive" : "default"}
                    className="hidden sm:flex items-center gap-1"
                  >
                    <CreditCard className="h-3 w-3 mr-1" />
                    {subscriptionDaysRemaining <= 2 
                      ? `Expires in ${subscriptionDaysRemaining} day${subscriptionDaysRemaining === 1 ? '' : 's'}`
                      : t('subscriptionActive')
                    }
                  </Badge>
                ) : (
                  <Link to="/billing-plans">
                    <Badge 
                      variant="destructive"
                      className="hidden sm:flex items-center gap-1 cursor-pointer"
                    >
                      <CreditCard className="h-3 w-3 mr-1" />
                      {t('membershipExpired')}
                    </Badge>
                  </Link>
                )}
              </>
            )}
            
            {/* Notifications */}
            <NotificationCenter />

            {/* User Menu */}
            <DropdownMenu>
              <DropdownMenuTrigger asChild>
                <Button variant="ghost" className="relative h-10 w-10 rounded-full">
                  <Avatar className="h-10 w-10">
                    <AvatarImage src={user?.avatar || "/placeholder.svg"} alt="User avatar" />
                    <AvatarFallback className="bg-gray-600 text-white">
                      {user?.name?.charAt(0).toUpperCase()}
                    </AvatarFallback>
                  </Avatar>
                </Button>
              </DropdownMenuTrigger>
              <DropdownMenuContent className="w-56 bg-gray-800 border-gray-700" align="end" forceMount>
                <DropdownMenuLabel className="font-normal">
                  <div className="flex flex-col space-y-1">
                    <p className="text-sm font-medium leading-none text-white">{user?.name}</p>
                    <p className="text-xs leading-none text-gray-400">{user?.email}</p>
                    <Badge variant="secondary" className="w-fit mt-1">
                      {userRole.replace('-', ' ').replace(/\b\w/g, l => l.toUpperCase())}
                    </Badge>
                  </div>
                </DropdownMenuLabel>
                <DropdownMenuSeparator className="bg-gray-700" />
                <DropdownMenuItem className="text-gray-300 hover:bg-gray-700 hover:text-white" asChild>
                  <Link to="/profile">
                    <User className="mr-2 h-4 w-4" />
                    <span>{t('profile')}</span>
                  </Link>
                </DropdownMenuItem>
                <DropdownMenuItem className="text-gray-300 hover:bg-gray-700 hover:text-white" asChild>
                  <Link to="/settings">
                    <Settings className="mr-2 h-4 w-4" />
                    <span>{t('settings')}</span>
                  </Link>
                </DropdownMenuItem>
                <DropdownMenuSeparator className="bg-gray-700" />
                <DropdownMenuItem 
                  className="text-red-400 hover:bg-red-900 hover:text-red-300"
                  onClick={logout}
                >
                  <LogOut className="mr-2 h-4 w-4" />
                  <span>{t('logout')}</span>
                </DropdownMenuItem>
              </DropdownMenuContent>
            </DropdownMenu>
          </div>
        </div>
      </div>
    </header>
  );
};

export default DashboardHeader;<|MERGE_RESOLUTION|>--- conflicted
+++ resolved
@@ -99,11 +99,7 @@
               </div>
               <div>
                 <h1 className="text-xl font-bold text-white">
-<<<<<<< HEAD
-                  {getAppName()}
-=======
-                   {customization?.branding?.systemName || 'GymFlow'} 
->>>>>>> a0a97f50
+                  {/* {customization?.branding?.systemName || 'GymFlow'} */}
                 </h1>
                 <p className="text-xs text-gray-400 hidden sm:block">
                   {getAppSubtitle()}
